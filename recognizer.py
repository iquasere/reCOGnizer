--- conflicted
+++ resolved
@@ -9,28 +9,25 @@
 
 import argparse
 import glob
-import multiprocessing
 import os
 import pathlib
 import shutil
 import subprocess
 import sys
-import time
 import numpy as np
 import pandas as pd
-from multiprocessing import Pool
-from time import gmtime, strftime
-from progressbar import ProgressBar
-
-__version__ = '1.4.9'
+from tqdm import tqdm
+from multiprocessing import Pool, cpu_count
+from time import time, gmtime, strftime
+
+__version__ = '1.4.10'
 
 
 def get_arguments():
     parser = argparse.ArgumentParser(
         description="reCOGnizer - a tool for domain based annotation with the COG database",
         epilog="Input file must be specified.")
-    parser.add_argument("-t", "--threads", type=str,
-                        default=str(multiprocessing.cpu_count() - 2),
+    parser.add_argument("-t", "--threads", type=str, default=str(cpu_count() - 2),
                         help="Number of threads for reCOGnizer to use [max available - 2]")
     parser.add_argument("--evalue", type=float, default=1e-2, help="Maximum e-value to report annotations for [1e-2]")
     parser.add_argument("--pident", type=float, default=0, help="Minimum pident to report annotations for [0]")
@@ -44,7 +41,7 @@
     parser.add_argument("-dbs", "--databases", type=str, nargs='+',
                         choices=["CDD", "Pfam", "NCBIfam", "Protein_Clusters", "Smart", "TIGRFAM", "COG", "KOG"],
                         default=["CDD", "Pfam", "NCBIfam", "Protein_Clusters", "Smart", "TIGRFAM", "COG", "KOG"],
-                        help="Databases to include in functional annotation")
+                        help="Databases to include in functional annotation [all available]")
     parser.add_argument("-db", "--database", type=str, help="""Basename of database for annotation. 
                         If multiple databases, use comma separated list (db1,db2,db3)""")
     parser.add_argument("--custom-database", action="store_true", default=False,
@@ -78,7 +75,7 @@
 
 
 def timed_message(message):
-    print(f'{strftime("%Y-%m-%d %H:%M:%S", gmtime())}:{message}')
+    print(f'{strftime("%Y-%m-%d %H:%M:%S", gmtime())}: {message}')
 
 
 def run_command(bashCommand, print_command=True, stdout=None):
@@ -100,19 +97,18 @@
             subprocess.Popen(bashCommand, stdin=subprocess.PIPE, shell=True, stdout=output_file).communicate()
 
 
-def parse_fasta(file):
-    lines = [line.rstrip('\n') for line in open(file)]
-    i = 0
-    sequences = dict()
-    while i < len(lines):
-        if lines[i].startswith('>'):
-            name = lines[i][1:]
-            sequences[name] = ''
-            i += 1
-            while i < len(lines) and not lines[i].startswith('>'):
-                sequences[name] += lines[i]
-                i += 1
-    return sequences
+def parse_fasta(filename):
+    name = None
+    with open(filename) as file:
+        for line in file:
+            if line.startswith('>'):
+                if name:
+                    yield name, sequence
+                name = line[1:-1]
+                sequence = ''
+            else:
+                sequence += line[:-1]
+        yield name, sequence
 
 
 def download_resources(directory):
@@ -197,22 +193,13 @@
 
 
 def parse_blast(file):
-    blast = pd.read_csv(file, sep='\t', header=None)
-    blast.columns = ['qseqid', 'sseqid', 'pident', 'length', 'mismatch', 'gapopen',
-                     'qstart', 'qend', 'sstart', 'send', 'evalue', 'bitscore']
-    return blast
-
-
-def cdd2id(blast, cddid=f'{sys.path[0]}/resources_directory/cddid_all.tbl'):
-    """
-    Input:
-        blast: str - filename of blast outputted by RPS-BLAST with CDD identifications
-    Output:
-        pandas.DataFrame with CDD IDs converted to COGs and respective categories
-    """
-    blast = parse_blast(blast)
-    cddid = parse_cddid(cddid)
-    return pd.merge(blast, cddid, left_on='sseqid', right_on='CDD ID', how='left')
+    if os.stat(file).st_size != 0:
+        blast = pd.read_csv(file, sep='\t', header=None)
+        blast.columns = ['qseqid', 'sseqid', 'pident', 'length', 'mismatch', 'gapopen',
+                         'qstart', 'qend', 'sstart', 'send', 'evalue', 'bitscore']
+        return blast
+    return pd.DataFrame(columns=['qseqid', 'sseqid', 'pident', 'length', 'mismatch', 'gapopen',
+                         'qstart', 'qend', 'sstart', 'send', 'evalue', 'bitscore'])
 
 
 def pn2database(pn):
@@ -310,12 +297,11 @@
     run_command(f'ktImportText {tsv} -o {output}')
 
 
-def write_cog_categories(data, output_basename, db='COG'):
+def write_cog_categories(data, output_basename):
     # COG categories quantification
     data = data.groupby(
         ['COG general functional category', 'COG functional category', 'Protein description', 'DB ID']
     ).size().reset_index().rename(columns={0: 'count'})
-    data.to_excel(f'{output_basename}_quantification.xlsx')
     data[['count'] + data.columns.tolist()[:-1]].to_csv(
         f'{output_basename}_quantification.tsv', sep='\t', index=False, header=None)
     create_krona_plot(f'{output_basename}_quantification.tsv', f'{output_basename}_quantification.html')
@@ -408,9 +394,11 @@
         # adding protein sequences if requested
         if not args.no_output_sequences:
             fasta = parse_fasta(args.file)
-            fasta = pd.DataFrame.from_dict(fasta, orient='index')
-            fasta.columns = ['Sequence']
-            report = pd.merge(report, fasta, left_on='qseqid', right_index=True, how='left')
+            report['Sequence'] = pd.Series(dtype=str)
+            report.set_index('qseqid', inplace=True)
+            for (name, sequence) in fasta:
+                report.at[name, 'Sequence'] = sequence
+            report.reset_index(inplace=True)
 
         if db in ['CDD', 'Pfam', 'NCBIfam', 'Protein_Clusters', 'TIGRFAM']:
             report = pd.merge(report, ncbi_table, left_on='DB ID', right_on='source_identifier', how='left')
@@ -431,7 +419,7 @@
             report = pd.merge(report, kog_table, left_on='DB ID', right_on='kog', how='left')
             report.columns = report.columns.tolist()[:-4] + ['Protein description'] + report.columns.tolist()[-3:]
 
-            write_cog_categories(report, f'{args.output}/KOG', db='KOG')
+            write_cog_categories(report, f'{args.output}/KOG')
 
         else:
             cog_table = parse_whog(f'{args.resources_directory}/cog-20.def.tab')
@@ -445,17 +433,15 @@
             report.columns = report.columns.tolist()[:-5] + ['Protein description'] + report.columns.tolist()[-4:]
             report.to_csv(f'{args.output}/COG_report.tsv', sep='\t', index=False)
 
-            write_cog_categories(report, f'{args.output}/COG', db='COG')
+            write_cog_categories(report, f'{args.output}/COG')
 
         report.to_csv(f'{args.output}/{db}_report.tsv', sep='\t', index=False)
         i += 1
 
     timed_message(f'Filtering matches for: pident < {args.pident}')
-    timed_message(f'Organizing all results at {args.output}/reCOGnizer_results.xlsx')
     writer = pd.ExcelWriter(f'{args.output}/reCOGnizer_results.xlsx', engine='xlsxwriter')
 
-    pbar = ProgressBar()
-    for base in pbar(args.databases):
+    for base in tqdm(args.databases, desc=f'Organizing all results at {args.output}/reCOGnizer_results.xlsx'):
         report = pd.read_csv(f'{args.output}/{base}_report.tsv', sep='\t')
         report = report[report['pident'] > args.pident]
         multi_sheet_excel(writer, report, sheet_name=base)
@@ -471,10 +457,6 @@
 
 
 if __name__ == '__main__':
-    start_time = time.time()
+    start_time = time()
     main()
-<<<<<<< HEAD
-    print(f'reCOGnizer analysis finished in {strftime("%Hh%Mm%Ss", gmtime(time.time() - start_time))}')
-=======
-    print(f'reCOGnizer analysis finished in {strftime("%Hh%Mm%Ss", gmtime(time() - start_time))}')
->>>>>>> 8720992c
+    print(f'reCOGnizer analysis finished in {strftime("%Hh%Mm%Ss", gmtime(time() - start_time))}')